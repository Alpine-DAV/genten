//@HEADER
// ************************************************************************
//     Genten: Software for Generalized Tensor Decompositions
//     by Sandia National Laboratories
//
// Sandia National Laboratories is a multimission laboratory managed
// and operated by National Technology and Engineering Solutions of Sandia,
// LLC, a wholly owned subsidiary of Honeywell International, Inc., for the
// U.S. Department of Energy's National Nuclear Security Administration under
// contract DE-NA0003525.
//
// Copyright 2017 National Technology & Engineering Solutions of Sandia, LLC
// (NTESS). Under the terms of Contract DE-NA0003525 with NTESS, the U.S.
// Government retains certain rights in this software.
//
// Redistribution and use in source and binary forms, with or without
// modification, are permitted provided that the following conditions are
// met:
//
// 1. Redistributions of source code must retain the above copyright
// notice, this list of conditions and the following disclaimer.
//
// 2. Redistributions in binary form must reproduce the above copyright
// notice, this list of conditions and the following disclaimer in the
// documentation and/or other materials provided with the distribution.
//
// THIS SOFTWARE IS PROVIDED BY THE COPYRIGHT HOLDERS AND CONTRIBUTORS
// "AS IS" AND ANY EXPRESS OR IMPLIED WARRANTIES, INCLUDING, BUT NOT
// LIMITED TO, THE IMPLIED WARRANTIES OF MERCHANTABILITY AND FITNESS FOR
// A PARTICULAR PURPOSE ARE DISCLAIMED. IN NO EVENT SHALL THE COPYRIGHT
// HOLDER OR CONTRIBUTORS BE LIABLE FOR ANY DIRECT, INDIRECT, INCIDENTAL,
// SPECIAL, EXEMPLARY, OR CONSEQUENTIAL DAMAGES (INCLUDING, BUT NOT
// LIMITED TO, PROCUREMENT OF SUBSTITUTE GOODS OR SERVICES; LOSS OF USE,
// DATA, OR PROFITS; OR BUSINESS INTERRUPTION) HOWEVER CAUSED AND ON ANY
// THEORY OF LIABILITY, WHETHER IN CONTRACT, STRICT LIABILITY, OR TORT
// (INCLUDING NEGLIGENCE OR OTHERWISE) ARISING IN ANY WAY OUT OF THE USE
// OF THIS SOFTWARE, EVEN IF ADVISED OF THE POSSIBILITY OF SUCH DAMAGE.
// ************************************************************************
//@HEADER

#pragma once

#include <assert.h>

#include "Genten_Array.hpp"
#include "Genten_IndxArray.hpp"
#include "Genten_Ktensor.hpp"

namespace Genten
{

  /* The Genten::Sptensor class stores sparse tensors.
   * This is a refactored version to make better use of Kokkos, in particular
   * it uses view semantics instead of value semantics.
   */

template <typename ExecSpace> class SptensorT;
typedef SptensorT<DefaultHostExecutionSpace> Sptensor;

template <typename ExecSpace>
class SptensorT
{

public:

  typedef ExecSpace exec_space;
  typedef Kokkos::View<ttb_indx**,Kokkos::LayoutRight,ExecSpace> subs_view_type;
  typedef Kokkos::View<ttb_real*,Kokkos::LayoutRight,ExecSpace> vals_view_type;
  typedef typename ArrayT<ExecSpace>::host_mirror_space host_mirror_space;
  typedef SptensorT<host_mirror_space> HostMirror;

  // Empty construtor.
  /* Creates an empty tensor with an empty size. */
  KOKKOS_INLINE_FUNCTION
  SptensorT() : siz(),nNumDims(0),values(),subs(),perm() {}

  // Constructor for a given size and number of nonzeros
  SptensorT(const IndxArrayT<ExecSpace>& sz, ttb_indx nz) :
    siz(sz.clone()), nNumDims(sz.size()), values(nz),
    subs("Genten::Sptensor::subs",nz,sz.size()), perm(), have_perm(false) {}

  /* Constructor from complete raw data indexed C-wise in C types.
     All input are deep copied.
     @param nd number of dimensions.
     @param dims length of each dimension.
     @param nz number of nonzeros.
     @param vals values [nz] of nonzeros.
     @param subscripts [nz*nd] coordinates of each nonzero, grouped by indices of each nonzero adjacent.
  */
  SptensorT(ttb_indx nd, ttb_indx *dims, ttb_indx nz, ttb_real *vals, ttb_indx *subscripts);

  // Constructor (for data from MATLAB).
  /* a) Copies everything locally.
     b) There are no checks for duplicate entries. Call sort() to dedup.
     c) It is assumed that sbs starts numbering at one,
     and so one is subtracted to make it start at zero. */
  SptensorT(ttb_indx nd, ttb_real * sz, ttb_indx nz, ttb_real * vls, ttb_real * sbs);

  /* Constructor from complete raw data indexed C-wise using STL types.
     All input are deep copied.
     @param dims length of each dimension.
     @param vals nonzero values.
     @param subscripts 2-d array of subscripts.
  */
  SptensorT(const std::vector<ttb_indx>& dims,
            const std::vector<ttb_real>& vals,
            const std::vector< std::vector<ttb_indx> >& subscripts);

  // Create tensor from supplied dimensions, values, and subscripts
  KOKKOS_INLINE_FUNCTION
  SptensorT(const IndxArrayT<ExecSpace>& d, const vals_view_type& vals,
            const subs_view_type& s,
            const subs_view_type& p = subs_view_type(),
            const bool hp = false) :
    siz(d), nNumDims(d.size()), values(vals), subs(s), perm(p), have_perm(hp) {}

  // Create tensor from supplied dimensions and subscripts, zero values
  SptensorT(const IndxArrayT<ExecSpace>& d, const subs_view_type& s) :
<<<<<<< HEAD
    siz(d), nNumDims(d.size()), values(s.extent(0),0.0), subs(s), perm(),
    have_perm(false) {}
=======
    siz(d), nNumDims(d.size()), values(s.extent(0),ttb_real(0.0)), subs(s), perm() {}
>>>>>>> c047a6f2

  // Copy constructor.
  KOKKOS_INLINE_FUNCTION
  SptensorT (const SptensorT & arg) = default;

  // Assignment operator.
  KOKKOS_INLINE_FUNCTION
  SptensorT & operator= (const SptensorT & arg) = default;

  // Destructor.
  KOKKOS_INLINE_FUNCTION
  ~SptensorT() = default;

  // Return the number of dimensions (i.e., the order).
  KOKKOS_INLINE_FUNCTION
  ttb_indx ndims() const
  {
    return nNumDims;
  }

  // Return size of dimension i.
  KOKKOS_INLINE_FUNCTION
  ttb_indx size(ttb_indx i) const
  {
    return siz[i];
  }

  // Return the entire size array.
  KOKKOS_INLINE_FUNCTION
  const IndxArrayT<ExecSpace> & size() const
  {
    return siz;
  }

  // Return the total number of (zero and nonzero) elements in the tensor.
  KOKKOS_INLINE_FUNCTION
  ttb_indx numel() const
  {
    return siz.prod();
  }

  // Return the number of structural nonzeros.
  KOKKOS_INLINE_FUNCTION
  ttb_indx nnz() const
  {
    return values.size();
  }

  // get count of ints and reals stored by implementation
  void words(ttb_indx& icount, ttb_indx& rcount) const;

  // Return true if this Sptensor is equal to b within a specified tolerance.
  /* Being equal means that the two Sptensors are the same size, same number
   * of nonzeros, and all nonzero elements satisfy

             fabs(a(i,j) - b(i,j))
        ---------------------------------   < TOL .
        max(1, fabs(a(i,j)), fabs(b(i,j))
  */
  bool isEqual(const SptensorT & b, ttb_real tol) const;

  // Return reference to i-th nonzero
  KOKKOS_INLINE_FUNCTION
  ttb_real & value(ttb_indx i) const
  {
    assert(i < values.size());
    return values[i];
  }

  // Get whole values array
  KOKKOS_INLINE_FUNCTION
  vals_view_type getValues() const { return values.values(); }

  // Return reference to n-th subscript of i-th nonzero
  template <typename IType, typename NType>
  KOKKOS_INLINE_FUNCTION
  ttb_indx & subscript(IType i, NType n) const
  {
    assert((i < values.size()) && (n < nNumDims));
    return subs(i,n);
  }

  // Get subscripts of i-th nonzero, place into IndxArray object
  KOKKOS_INLINE_FUNCTION
  void getSubscripts(ttb_indx i,  const IndxArrayT<ExecSpace> & sub) const
  {
    assert(i < values.size());

    // This can be accomplished using subview() as below, but is a fair
    // amount slower than just manually copying into the given index array
    //sub = Kokkos::subview( subs, i, Kokkos::ALL() );

    assert(sub.size() == nNumDims);
    for (ttb_indx n = 0; n < nNumDims; n++)
    {
      sub[n] = subs(i,n);
    }
  }

  // Get whole subscripts array
  KOKKOS_INLINE_FUNCTION
  subs_view_type getSubscripts() const { return subs; }

  // Return the norm (sqrt of the sum of the squares of all entries).
  ttb_real norm() const
  {
    return values.norm(NormTwo);
  }

  // Return the i-th linearly indexed element.
  KOKKOS_INLINE_FUNCTION
  ttb_real & operator[](ttb_indx i) const
  {
    return values[i];
  }

  /* Result stored in this tensor */
  void times(const KtensorT<ExecSpace> & K, const SptensorT & X);

  // Elementwise division of input tensor X and Ktensor K.
  /* Result stored in this tensor. The argument epsilon is the minimum value allowed for the division. */
  void divide(const KtensorT<ExecSpace> & K, const SptensorT & X, ttb_real epsilon);

  KOKKOS_INLINE_FUNCTION
  ttb_indx getPerm(ttb_indx i, ttb_indx n) const
  {
    assert((i < perm.extent(0)) && (n < perm.extent(1)));
    return perm(i,n);
  }

  // Get whole perm array
  KOKKOS_INLINE_FUNCTION
  subs_view_type getPerm() const { return perm; }

  // Create permutation array by sorting each column of subs
  void createPermutation();

  // Whether permutation array is computed
  KOKKOS_INLINE_FUNCTION
  bool havePerm() const { return have_perm; }

  // Reset whether permutation is computed
  void setHavePerm(const bool hp) { have_perm = hp; }

protected:

  // Size of the tensor
  IndxArrayT<ExecSpace> siz;

  // Number of dimensions, from siz.size(), but faster to store it.
  ttb_indx nNumDims;

  // Data array (an array of nonzero values)
  ArrayT<ExecSpace> values;

  // Subscript array of nonzero elements.  This vector is treated as a 2D array
  // of size nnz by nNumDims.
  subs_view_type subs;

  // Permutation array for iterating over subs in non-decreasing fashion
  subs_view_type perm;

  // Whether permutation array has been computed
  bool have_perm;

};

template <typename ExecSpace>
typename SptensorT<ExecSpace>::HostMirror
create_mirror_view(const SptensorT<ExecSpace>& a)
{
  typedef typename SptensorT<ExecSpace>::HostMirror HostMirror;
  return HostMirror( create_mirror_view(a.size()),
                     create_mirror_view(a.getValues()),
                     create_mirror_view(a.getSubscripts()),
                     create_mirror_view(a.getPerm()),
                     a.havePerm() );
}

template <typename Space, typename ExecSpace>
SptensorT<Space>
create_mirror_view(const Space& s, const SptensorT<ExecSpace>& a)
{
  return SptensorT<Space>( create_mirror_view(s, a.size()),
                           create_mirror_view(s, a.getValues()),
                           create_mirror_view(s, a.getSubscripts()),
                           create_mirror_view(s, a.getPerm()),
                           a.havePerm() );
}

template <typename E1, typename E2>
void deep_copy(SptensorT<E1>& dst, const SptensorT<E2>& src)
{
  deep_copy( dst.size(), src.size() );
  deep_copy( dst.getValues(), src.getValues() );
  deep_copy( dst.getSubscripts(), src.getSubscripts() );
  deep_copy( dst.getPerm(), src.getPerm() );
  dst.setHavePerm( src.havePerm() );
}

}<|MERGE_RESOLUTION|>--- conflicted
+++ resolved
@@ -116,12 +116,8 @@
 
   // Create tensor from supplied dimensions and subscripts, zero values
   SptensorT(const IndxArrayT<ExecSpace>& d, const subs_view_type& s) :
-<<<<<<< HEAD
-    siz(d), nNumDims(d.size()), values(s.extent(0),0.0), subs(s), perm(),
-    have_perm(false) {}
-=======
-    siz(d), nNumDims(d.size()), values(s.extent(0),ttb_real(0.0)), subs(s), perm() {}
->>>>>>> c047a6f2
+    siz(d), nNumDims(d.size()), values(s.extent(0),ttb_real(0.0)), subs(s),
+    perm(), have_perm(false) {}
 
   // Copy constructor.
   KOKKOS_INLINE_FUNCTION
