#include <gtest/gtest.h> 
#include <iostream>
#include "Genten_IOtext.hpp"
#include "Genten_TTM.hpp"
#include <string>

template <typename Space>
int unit_test_tensor(Genten::TensorT<Space> Z, ttb_real *unit_test, int prod)
{
    for (int i = 0; i < prod; ++i)
    {
        // std::cout << Z.getValues().values()(i) <<std::endl;
        EXPECT_NEAR(Z.getValues().values()(i), unit_test[i], 1e-10);
        Z.getValues().values()(i) = 0; //Zeroing Z out so that we know each ttm implementation is changing Z
    }
    
    return 0;
}

template<typename Space> int bulk_test(Genten::TensorT<Space> X, Genten::TensorT<Space> mat, int mode, ttb_real *unit_test)
{

    Genten::IndxArrayT<Space> result_size(X.ndims());
    deep_copy(result_size, X.size());
    result_size[mode] = mat.size(0);

    Genten::TensorT<Space> Z(result_size, 0.0);
    int prod = Z.size().prod(); 

    std::cout << std::endl
              << "Testing cuBlas enabled ttm along mode: " << mode << std::endl;
#if defined(KOKKOS_ENABLE_CUDA) && defined(HAVE_CUBLAS)
    Genten::TensorT<Genten::DefaultExecutionSpace> X_device = create_mirror_view(Genten::DefaultExecutionSpace(), X);
	deep_copy(X_device, X);
    Genten::TensorT<Genten::DefaultExecutionSpace> mat_device = create_mirror_view(Genten::DefaultExecutionSpace(), mat);
	deep_copy(mat_device, mat);
    Genten::TensorT<Genten::DefaultExecutionSpace> Z_device = create_mirror_view(Genten::DefaultExecutionSpace(), Z);
	deep_copy(Z_device, Z);

    Genten::ttm(X_device, mat_device, mode, Z_device, true);
    //Unload data off of device and check correctness	
	deep_copy(Z,Z_device);
    unit_test_tensor(Z, unit_test, prod); //NOTE: we need to copy data from device
#else
    Genten::ttm(X, mat, mode, Z, false);
    unit_test_tensor(Z, unit_test, prod);
    std::cout << std::endl
              << "Testing serial dgemm along mode: " << mode << std::endl;
    Genten::Impl::genten_ttm_serial_dgemm(mode, X, mat, Z);
    unit_test_tensor(Z, unit_test, prod);
    std::cout << std::endl
              << "Testing parfor dgemm along mode: " << mode << std::endl;
    //Z.getValues().values()(0)=483294;
    Genten::Impl::genten_ttm_parfor_dgemm(mode, X, mat, Z);
    //Z.getValues().values()(0)=483294;
    unit_test_tensor(Z, unit_test, prod);
#endif
    
    
    
    return 0;
}

TEST(Test, ttm_test_0)
{
    typedef Genten::DefaultHostExecutionSpace Space;
    typedef Genten::TensorT<Space> Tensor_type;
    typedef Genten::FacMatrixT<Space> FacMatrix_type;

    Genten::IndxArray tensor_dims;
    tensor_dims = Genten::IndxArray(4);
    tensor_dims[0] = 3;
    tensor_dims[1] = 4;
    tensor_dims[2] = 2;
    tensor_dims[3] = 2;

    Genten::IndxArray matrix_dims;
    matrix_dims = Genten::IndxArray(2);
    matrix_dims[0] = 5;
    matrix_dims[1] = 3;

    Tensor_type X(tensor_dims, 0.0);

    for (ttb_real i = 0; i < X.size().prod(); ++i)
    {
        X[i] = i;
    }

    Tensor_type mat(matrix_dims, 0.0);

    for (ttb_real i = 0; i < mat.size().prod(); ++i)
    {
        mat[i] = i;
    }
    ttb_indx mode = 0;

    Genten::IndxArrayT<Space> result_size(X.ndims());
    deep_copy(result_size, X.size());
    result_size[mode] = mat.size(0);

    Tensor_type Z(result_size, 0.0);
    std::cout << "preparing to calculate ttm:  5x2 * 3x4x2x2 along mode 0" << std::endl;

    int prod = Z.size().prod();

    ttb_real unit_test[120] = {25, 28, 31, 34, 37, 70, 82, 94, 106, 118, 115, 136, 157, 178, 199, 160, 190, 220, 250, 280, 205, 244, 283, 322, 361, 250, 298, 346, 394, 442, 295, 352, 409, 466, 523, 340, 406, 472, 538, 604, 385, 460, 535, 610, 685, 430, 514, 598, 682, 766, 475, 568, 661, 754, 847, 520, 622, 724, 826, 928, 565, 676, 787, 898, 1009, 610, 730, 850, 970, 1090, 655, 784, 913, 1042, 1171, 700, 838, 976, 1114, 1252};
    
    bulk_test( X,  mat, mode, unit_test);
}

TEST(Test, ttm_test_1)
{
    typedef Genten::DefaultHostExecutionSpace Space;
    typedef Genten::TensorT<Space> Tensor_type;
    typedef Genten::FacMatrixT<Space> FacMatrix_type;

    Genten::IndxArray tensor_dims;
    tensor_dims = Genten::IndxArray(4);
    tensor_dims[0] = 3;
    tensor_dims[1] = 4;
    tensor_dims[2] = 2;
    tensor_dims[3] = 2;

    Genten::IndxArray matrix_dims;
    matrix_dims = Genten::IndxArray(2);
    matrix_dims[0] = 5;
    matrix_dims[1] = 4;

    Tensor_type X(tensor_dims, 0.0);

    for (ttb_real i = 0; i < X.size().prod(); ++i)
    {
        X[i] = i;
    }

    Tensor_type mat(matrix_dims, 0.0);

    for (ttb_real i = 0; i < mat.size().prod(); ++i)
    {
        mat[i] = i;
    }
    ttb_indx mode = 1;

    Genten::IndxArrayT<Space> result_size(X.ndims());
    deep_copy(result_size, X.size());
    result_size[mode] = mat.size(0);

    Tensor_type Z(result_size, 0.0);
    std::cout << "preparing to calculate ttm:  5x4 * 3x4x2x2 along mode 1" << std::endl;

    int prod = Z.size().prod();

    ttb_real unit_test[60] = {210, 240, 270, 228, 262, 296, 246, 284, 322, 264, 306, 348, 282, 328, 374, 570, 600, 630, 636, 670, 704, 702, 740, 778, 768, 810, 852, 834, 880, 926, 930, 960, 990, 1044, 1078, 1112, 1158, 1196, 1234, 1272, 1314, 1356, 1386, 1432, 1478, 1290, 1320, 1350, 1452, 1486, 1520, 1614, 1652, 1690, 1776, 1818, 1860, 1938, 1984, 2030};


    bulk_test( X,  mat, mode, unit_test);
}

TEST(Test, ttm_test_2)
{
    typedef Genten::DefaultHostExecutionSpace Space;
    typedef Genten::TensorT<Space> Tensor_type;
    typedef Genten::FacMatrixT<Space> FacMatrix_type;

    Genten::IndxArray tensor_dims;
    tensor_dims = Genten::IndxArray(4);
    tensor_dims[0] = 3;
    tensor_dims[1] = 4;
    tensor_dims[2] = 2;
    tensor_dims[3] = 2;

    Genten::IndxArray matrix_dims;
    matrix_dims = Genten::IndxArray(2);
    matrix_dims[0] = 5;
    matrix_dims[1] = 2;

    Tensor_type X(tensor_dims, 0.0);

    for (ttb_real i = 0; i < X.size().prod(); ++i)
    {
        X[i] = i;
    }

    Tensor_type mat(matrix_dims, 0.0);

    for (ttb_real i = 0; i < mat.size().prod(); ++i)
    {
        mat[i] = i;
    }
    ttb_indx mode = 2;

    Genten::IndxArrayT<Space> result_size(X.ndims());
    deep_copy(result_size, X.size());
    result_size[mode] = mat.size(0);

    Tensor_type Z(result_size, 0.0);
    std::cout << "preparing to calculate ttm: 5x2 * 3x4x2x2 along mode 2" << std::endl;

    int prod = Z.size().prod();

    ttb_real unit_test[120] = {60, 65, 70, 75, 80, 85, 90, 95, 100, 105, 110, 115, 72, 79, 86, 93, 100, 107, 114, 121, 128, 135, 142, 149, 84, 93, 102, 111, 120, 129, 138, 147, 156, 165, 174, 183, 96, 107, 118, 129, 140, 151, 162, 173, 184, 195, 206, 217, 108, 121, 134, 147, 160, 173, 186, 199, 212, 225, 238, 251, 180, 185, 190, 195, 200, 205, 210, 215, 220, 225, 230, 235, 240, 247, 254, 261, 268, 275, 282, 289, 296, 303, 310, 317, 300, 309, 318, 327, 336, 345, 354, 363, 372, 381, 390, 399, 360, 371, 382, 393, 404, 415, 426, 437, 448, 459, 470, 481, 420, 433, 446, 459, 472, 485, 498, 511, 524, 537, 550, 563};


    bulk_test( X,  mat, mode, unit_test);
}

TEST(Test, ttm_test_3)
{
    typedef Genten::DefaultHostExecutionSpace Space;
    typedef Genten::TensorT<Space> Tensor_type;
    typedef Genten::FacMatrixT<Space> FacMatrix_type;

    Genten::IndxArray tensor_dims;
    tensor_dims = Genten::IndxArray(4);
    tensor_dims[0] = 3;
    tensor_dims[1] = 4;
    tensor_dims[2] = 2;
    tensor_dims[3] = 2;

    Genten::IndxArray matrix_dims;
    matrix_dims = Genten::IndxArray(2);
    matrix_dims[0] = 5;
    matrix_dims[1] = 2;

    Tensor_type X(tensor_dims, 0.0);

    for (ttb_real i = 0; i < X.size().prod(); ++i)
    {
        X[i] = i;
    }

    Tensor_type mat(matrix_dims, 0.0);

    for (ttb_real i = 0; i < mat.size().prod(); ++i)
    {
        mat[i] = i;
    }
    ttb_indx mode = 3;

    Genten::IndxArrayT<Space> result_size(X.ndims());
    deep_copy(result_size, X.size());
    result_size[mode] = mat.size(0);

    Tensor_type Z(result_size, 0.0);
    std::cout << "preparing to calculate ttm:  5x2 * 3x4x2x2 along mode 3" << std::endl;

    int prod = Z.size().prod();

    ttb_real unit_test[120] = {120, 125, 130, 135, 140, 145, 150, 155, 160, 165, 170, 175, 180, 185, 190, 195, 200, 205, 210, 215, 220, 225,
                               230, 235, 144, 151, 158, 165, 172, 179, 186, 193, 200, 207, 214, 221, 228, 235, 242, 249, 256, 263, 270, 277,
                               284, 291, 298, 305, 168, 177, 186, 195, 204, 213, 222, 231, 240, 249, 258, 267, 276, 285, 294, 303, 312, 321,
                               330, 339, 348, 357, 366, 375, 192, 203, 214, 225, 236, 247, 258, 269, 280, 291, 302, 313, 324, 335, 346, 357,
                               368, 379, 390, 401, 412, 423, 434, 445, 216, 229, 242, 255, 268, 281, 294, 307, 320, 333, 346, 359, 372, 385,
                               398, 411, 424, 437, 450, 463, 476, 489, 502, 515};

    bulk_test( X,  mat, mode, unit_test);
<<<<<<< HEAD

    
    matrix_dims[1] = 3;
    Tensor_type mat2(matrix_dims, 0.0);
    
    // Genten::Impl::genten_ttm_parfor_dgemm(1, X, mat, Z);
    // Genten::Impl::genten_ttm_serial_dgemm(1, X, mat, Z);
    // FacMatrix_type facmat(mat.size(0),mat.size(1),mat.getValues().values().data());
    // bulk_test( X, facmat, mode, unit_test);
=======
>>>>>>> 9d86afab
}

int main(int argc, char **argv)
{
    std::cout << "hello world" << std::endl;

    testing::InitGoogleTest(&argc, argv);
    Kokkos::initialize(argc, argv);
    int ret = RUN_ALL_TESTS();
    Kokkos::finalize();

    return ret;
}<|MERGE_RESOLUTION|>--- conflicted
+++ resolved
@@ -254,9 +254,7 @@
                                398, 411, 424, 437, 450, 463, 476, 489, 502, 515};
 
     bulk_test( X,  mat, mode, unit_test);
-<<<<<<< HEAD
-
-    
+
     matrix_dims[1] = 3;
     Tensor_type mat2(matrix_dims, 0.0);
     
@@ -264,8 +262,6 @@
     // Genten::Impl::genten_ttm_serial_dgemm(1, X, mat, Z);
     // FacMatrix_type facmat(mat.size(0),mat.size(1),mat.getValues().values().data());
     // bulk_test( X, facmat, mode, unit_test);
-=======
->>>>>>> 9d86afab
 }
 
 int main(int argc, char **argv)
